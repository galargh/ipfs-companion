--- conflicted
+++ resolved
@@ -15,25 +15,10 @@
     "message": "External",
     "description": "Label for an external IPFS node"
   },
-<<<<<<< HEAD
   "panel_headerIpfsNodeExternalTitle": {
     "message": "Connect to an IPFS node over http",
     "description": "Label for an external IPFS node"
   },
-  "panel_statusGatewayRedirect": {
-    "message": "redirecționat",
-    "description": "A label in Node status section of Browser Action pop-up"
-  },
-  "panel_statusGatewayRedirectEnabled": {
-    "message": "activat",
-    "description": "Redirect state in Node status section of Browser Action pop-up"
-  },
-  "panel_statusGatewayRedirectDisabled": {
-    "message": "dezactivat",
-    "description": "Redirect state in Node status section of Browser Action pop-up"
-  },
-=======
->>>>>>> 19e1e6df
   "panel_statusGatewayAddress": {
     "message": "gateway",
     "description": "A label in Node status section of Browser Action pop-up"
