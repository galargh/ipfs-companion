{
  "browserAction_title": {
    "message": "Asystent IPFS",
    "description": "A pop-up title when user hovers on Browser Action button"
  },
  "panel_headerIpfsNodeEmbedded": {
    "message": "Wbudowany",
    "description": "Label for an embedded IPFS node"
  },
  "panel_headerIpfsNodeEmbeddedTitle": {
    "message": "Experimental: Use IPFS embedded in your browser via js-ipfs",
    "description": "Label for an embedded IPFS node"
  },
  "panel_headerIpfsNodeExternal": {
    "message": "Zewnętrzny",
    "description": "Label for an external IPFS node"
  },
<<<<<<< HEAD
  "panel_headerIpfsNodeExternalTitle": {
    "message": "Connect to an IPFS node over http",
    "description": "Label for an external IPFS node"
  },
  "panel_statusGatewayRedirect": {
    "message": "przekierowanie",
    "description": "A label in Node status section of Browser Action pop-up"
  },
  "panel_statusGatewayRedirectEnabled": {
    "message": "włączone",
    "description": "Redirect state in Node status section of Browser Action pop-up"
  },
  "panel_statusGatewayRedirectDisabled": {
    "message": "wyłączone",
    "description": "Redirect state in Node status section of Browser Action pop-up"
  },
=======
>>>>>>> 19e1e6df
  "panel_statusGatewayAddress": {
    "message": "Brama HTTP",
    "description": "A label in Node status section of Browser Action pop-up"
  },
  "panel_statusApiAddress": {
    "message": "API",
    "description": "A label in Node status section of Browser Action pop-up"
  },
  "panel_statusGatewayVersion": {
    "message": "wersja",
    "description": "A label in Node status section of Browser Action pop-up"
  },
  "panel_statusSwarmPeers": {
    "message": "połączenia",
    "description": "A label in Node status section of Browser Action pop-up"
  },
  "panel_statusSwarmPeersTitle": {
    "message": "The number of other ipfs nodes you can connect to",
    "description": "A label tool-tip in Node status section of Browser Action pop-up"
  },
  "panel_quickUpload": {
    "message": "Opublikuj plik",
    "description": "A menu item in Browser Action pop-up"
  },
  "panel_openWebui": {
    "message": "Otwórz WebUI",
    "description": "A menu item in Browser Action pop-up"
  },
  "panel_openPreferences": {
    "message": "Otwórz preferencje",
    "description": "A menu item in Browser Action pop-up"
  },
  "panel_switchToCustomGateway": {
    "message": "Przepnij na własną bramę",
    "description": "A menu item in Browser Action pop-up"
  },
  "panel_switchToPublicGateway": {
    "message": "Przepnij na publiczną bramę",
    "description": "A menu item in Browser Action pop-up"
  },
  "panel_pinCurrentIpfsAddress": {
    "message": "Przypnij zasób IPFS",
    "description": "A menu item in Browser Action pop-up"
  },
  "panel_unpinCurrentIpfsAddress": {
    "message": "Odepnij zasób IPFS",
    "description": "A menu item in Browser Action pop-up"
  },
  "panelCopy_currentIpfsAddress": {
    "message": "Skopiuj kanoniczny adres",
    "description": "A menu item in Browser Action pop-up and right-click context menu"
  },
  "panel_copyCurrentPublicGwUrl": {
    "message": "Skopiuj URL do publicznej bramy",
    "description": "A menu item in Browser Action pop-up and right-click context menu"
  },
  "contextMenu_uploadToIpfs": {
    "message": "Wyślij do IPFS",
    "description": "An item in right-click context menu"
  },
  "notify_addonIssueTitle": {
    "message": "Problem z Asystentem IPFS",
    "description": "A title of system notification"
  },
  "notify_addonIssueMsg": {
    "message": "Otwórz Konsolę Przeglądarki aby zobaczyć szczegóły",
    "description": "A message in system notification"
  },
  "notify_copiedPublicURLTitle": {
    "message": "Skopiowano publiczny URL",
    "description": "A title of system notification"
  },
  "notify_copiedCanonicalAddressTitle": {
    "message": "Skopiowano kanoniczny adres",
    "description": "A title of system notification"
  },
  "notify_pinnedIpfsResourceTitle": {
    "message": "Przypięto wskazany zasób IPFS",
    "description": "A title of system notification"
  },
  "notify_unpinnedIpfsResourceTitle": {
    "message": "Odpięto wskazany zasób IPFS",
    "description": "A title of system notification"
  },
  "notify_pinErrorTitle": {
    "message": "Błąd podczas przypinania zasobu IPFS",
    "description": "A title of system notification"
  },
  "notify_unpinErrorTitle": {
    "message": "Błąd podczas odpinania zasobu IPFS",
    "description": "A title of system notification"
  },
  "notify_apiOnlineTitle": {
    "message": "IPFS: nawiązano połączenie z API",
    "description": "A title of system notification"
  },
  "notify_apiOnlineAutomaticModeMsg": {
    "message": "Tryb automatyczny: przekierowanie do alternatywnej bramy jest aktywne",
    "description": "A message in system notification"
  },
  "notify_apiOfflineTitle": {
    "message": "IPFS: utracono połączenie z API",
    "description": "A title of system notification"
  },
  "notify_apiOfflineAutomaticModeMsg": {
    "message": "Tryb automatyczny: awaryjne przekierowanie do publicznej bramy",
    "description": "A message in system notification"
  },
  "notify_uploadErrorTitle": {
    "message": "Nie udało się wysłać poprzez API IPFS",
    "description": "A title of system notification"
  },
  "notify_uploadTrackingProtectionErrorMsg": {
    "message": "Spróbuj wyłączyć \"Ochronę przed śledzeniem\" (wciśnij ctrl+shift+j po więcej szczegółów)"
  },
  "notify_inlineMsg": {
    "message": "$MSG$",
    "placeholders": {
      "msg": {
        "content": "$1"
      }
    },
    "description": "A generic placeholder for notification message, leave as-is"
  },
  "notify_inlineErrorMsg": {
    "message": "$ERROR$ (wciśnij ctrl+shift+j po więcej informacji)",
    "placeholders": {
      "error": {
        "content": "$1"
      }
    },
    "description": "A generic placeholder for error notification"
  },
  "option_header_nodeType" : {
    "message": "IPFS Node",
    "description": "A section header on the Preferences screen"
  },
  "option_ipfsNodeType_title": {
    "message": "IPFS Node Type",
    "description": "An option title on the Preferences screen"
  },
  "option_ipfsNodeType_description": {
    "message": "External: Connect to an IPFS daemon over http. \n\n Embedded: Run an IPFS node in your browser via ipfs-js *Experimental*",
    "description": "An option description on the Preferences screen"
  },
  "option_ipfsNodeType_external": {
    "message": "External",
    "description": "An option on the Preferences screen"
  },
  "option_ipfsNodeType_embedded": {
    "message": "Embedded",
    "description": "An option on the Preferences screen"
  },
  "option_header_gateways": {
    "message": "Bramy",
    "description": "A section header on the Preferences screen"
  },
  "option_customGatewayUrl_title": {
    "message": "Własna lokalna brama",
    "description": "An option title on the Preferences screen"
  },
  "option_customGatewayUrl_description": {
    "message": "URL preferowanej bramy HTTP",
    "description": "An option description on the Preferences screen"
  },
  "option_useCustomGateway_title": {
    "message": "Użyj własnej bramy",
    "description": "An option title on the Preferences screen"
  },
  "option_useCustomGateway_description": {
    "message": "Przekieruj żądania o zasoby IPFS do własnej lokalnej bramy",
    "description": "An option description on the Preferences screen"
  },
  "option_publicGatewayUrl_title": {
    "message": "Domyślna brama publiczna",
    "description": "An option title on the Preferences screen"
  },
  "option_publicGatewayUrl_description": {
    "message": "URL zapasowej bramy, który będzie również używany przy kopiowaniu publicznych linków",
    "description": "An option description on the Preferences screen"
  },
  "option_header_api": {
    "message": "API",
    "description": "A section header on the Preferences screen"
  },
  "option_ipfsApiUrl_title": {
    "message": "IPFS API URL",
    "description": "An option title on the Preferences screen"
  },
  "option_ipfsApiUrl_description": {
    "message": "Wskazówka: adres który udostępnia \/webui",
    "description": "An option description on the Preferences screen"
  },
  "option_ipfsApiPollMs_title": {
    "message": "Odświeżanie statusu",
    "description": "An option title on the Preferences screen"
  },
  "option_ipfsApiPollMs_description": {
    "message": "Jak często licznik połączeń jest odświeżany (w milisekundach)",
    "description": "An option description on the Preferences screen"
  },
  "option_automaticMode_title": {
    "message": "Tryb automatyczny",
    "description": "An option title on the Preferences screen"
  },
  "option_automaticMode_description": {
    "message": "Przełącza między własną a publiczną bramą w zależności od dostępności IPFS API",
    "description": "An option description on the Preferences screen"
  },
  "option_header_experiments": {
    "message": "Eksperymenty",
    "description": "A section header on the Preferences screen"
  },
  "option_experiments_warning": {
    "message": "Uwaga: poniższe opcje są nowe lub wciąż rozwijane. YMMV.",
    "description": "Warning about Experiments section on the Preferences screen"
  },
  "option_displayNotifications_title": {
    "message": "Włącz powiadomienia",
    "description": "An option title on the Preferences screen"
  },
  "option_displayNotifications_description": {
    "message": "Wyświetla powiadomienia systemowe podczas zmiany stanu API, kopiowania linków itp",
    "description": "An option description on the Preferences screen"
  },
  "option_catchUnhandledProtocols_title": {
    "message": "Przechwytuj nieobsłużone protokoły IPFS",
    "description": "An option title on the Preferences screen"
  },
  "option_catchUnhandledProtocols_description": {
    "message": "Włącza wsparcie dla ipfs:\/\/$cid, ipns:\/\/$peerid oraz dweb:\/ipfs\/$cid poprzez normalizację linków i żądań wykonanych tymi protokołami",
    "description": "An option description on the Preferences screen"
  },
  "option_linkify_title": {
    "message": "\"Linkifikacja\" adresów IPFS",
    "description": "An option title on the Preferences screen"
  },
  "option_linkify_description": {
    "message": "Zamienia tekst zawierający ścieżki \/ipfs\/ w klikalne linki",
    "description": "An option description on the Preferences screen"
  },
  "option_dnslink_title": {
    "message": "Wsparcie DNSLINK",
    "description": "An option title on the Preferences screen"
  },
  "option_preloadAtPublicGateway_title": {
    "message": "Propagacja wysłanych danych",
    "description": "An option title on the Preferences screen"
  },
  "option_preloadAtPublicGateway_description": {
    "message": "Włącza propagację opublikowanych zasobów poprzez asynchroniczne zapytanie HTTP HEAD do publicznej bramy",
    "description": "An option description on the Preferences screen"
  },
  "option_dnslink_description": {
    "message": "Odpytuje DNS o każdy odwiedzany host i używa własnej bramy jeśli DNSLINK jest obecny w rekordzie DNS TXT tego hosta (ta funkcja spowalnia działanie przeglądarki)",
    "description": "An option description on the Preferences screen"
  },
  "option_resetAllOptions_title": {
    "message": "Resetuj wszystko",
    "description": "An option title and button label on the Preferences screen"
  },
  "option_resetAllOptions_description": {
    "message": "Zastępuje wszystkie preferencje wartościami domyślnymi (nie można cofnąć!)",
    "description": "An option description on the Preferences screen"
  },
  "manifest_extensionName": {
    "message": "Asystent IPFS",
    "description": "Extension name in the Manifest file"
  },
  "manifest_shortExtensionName": {
    "message": "Asystent IPFS",
    "description": "Short extension name in the Manifest file"
  },
  "manifest_extensionDescription": {
    "message": "Rozszerzenie przeglądarki ułatwiające dostęp do zasobów IPFS",
    "description": "Extension description in the Manifest file"
  }
}<|MERGE_RESOLUTION|>--- conflicted
+++ resolved
@@ -15,25 +15,10 @@
     "message": "Zewnętrzny",
     "description": "Label for an external IPFS node"
   },
-<<<<<<< HEAD
   "panel_headerIpfsNodeExternalTitle": {
     "message": "Connect to an IPFS node over http",
     "description": "Label for an external IPFS node"
   },
-  "panel_statusGatewayRedirect": {
-    "message": "przekierowanie",
-    "description": "A label in Node status section of Browser Action pop-up"
-  },
-  "panel_statusGatewayRedirectEnabled": {
-    "message": "włączone",
-    "description": "Redirect state in Node status section of Browser Action pop-up"
-  },
-  "panel_statusGatewayRedirectDisabled": {
-    "message": "wyłączone",
-    "description": "Redirect state in Node status section of Browser Action pop-up"
-  },
-=======
->>>>>>> 19e1e6df
   "panel_statusGatewayAddress": {
     "message": "Brama HTTP",
     "description": "A label in Node status section of Browser Action pop-up"
