'use strict'
/* eslint-env browser, webextensions */

const browser = require('webextension-polyfill')
const { optionDefaults, storeMissingOptions } = require('./options')
const { initState, offlinePeerCount } = require('./state')
const { createIpfsPathValidator, urlAtPublicGw } = require('./ipfs-path')
const createDnsLink = require('./dns-link')
const { createRequestModifier, redirectOptOutHint } = require('./ipfs-request')
const { initIpfsClient, destroyIpfsClient } = require('./ipfs-client')
const { createIpfsUrlProtocolHandler } = require('./ipfs-protocol')
const createNotifier = require('./notifier')
const createCopier = require('./copier')
const createRuntimeChecks = require('./runtime-checks')
const { createContextMenus, findUrlForContext } = require('./context-menus')
const createIpfsProxy = require('./ipfs-proxy')

// init happens on addon load in background/background.js
module.exports = async function init () {
  // INIT
  // ===================================================================
  var ipfs // ipfs-api instance
  var state // avoid redundant API reads by utilizing local cache of various states
  var dnsLink
  var ipfsPathValidator
  var modifyRequest
  var notify
  var copier
  var runtime
  var contextMenus
  var apiStatusUpdateInterval
  var ipfsProxy
  var ipfsProxyContentScript
  const idleInSecs = 5 * 60
  const browserActionPortName = 'browser-action-port'

  try {
    const options = await browser.storage.local.get(optionDefaults)
    runtime = await createRuntimeChecks(browser)
    state = initState(options)
    notify = createNotifier(getState)

    if (state.active) {
      // It's ok for this to fail, node might be unavailable or mis-configured
      try {
        ipfs = await initIpfsClient(state)
      } catch (err) {
        console.error('[ipfs-companion] Failed to init IPFS client', err)
        notify(
          'notify_startIpfsNodeErrorTitle',
          err.name === 'ValidationError' ? err.details[0].message : err.message
        )
      }
    }

    copier = createCopier(getState, notify)
    dnsLink = createDnsLink(getState)
    ipfsPathValidator = createIpfsPathValidator(getState, dnsLink)
    contextMenus = createContextMenus(getState, runtime, ipfsPathValidator, {
      onUploadToIpfs: addFromURL,
      onCopyCanonicalAddress: () => copier.copyCanonicalAddress(),
      onCopyAddressAtPublicGw: () => copier.copyAddressAtPublicGw()
    })
    modifyRequest = createRequestModifier(getState, dnsLink, ipfsPathValidator, runtime)
    ipfsProxy = createIpfsProxy(getIpfs, getState)
    ipfsProxyContentScript = await registerIpfsProxyContentScript()
    registerListeners()
    await setApiStatusUpdateInterval(options.ipfsApiPollMs)
    await storeMissingOptions(
      await browser.storage.local.get(),
      optionDefaults,
      browser.storage.local
    )
  } catch (error) {
    console.error('Unable to initialize addon due to error', error)
    if (notify) notify('notify_addonIssueTitle', 'notify_addonIssueMsg')
    throw error
  }

  function getState () {
    return state
  }

  function getIpfs () {
    if (state.active && ipfs) return ipfs
    console.error('[ipfs-companion] Refused access to IPFS API client, check if extension is enabled')
    throw new Error('IPFS Companion: API client is disabled')
  }

  function registerListeners () {
    browser.webRequest.onBeforeSendHeaders.addListener(onBeforeSendHeaders, {urls: ['<all_urls>']}, ['blocking', 'requestHeaders'])
    browser.webRequest.onBeforeRequest.addListener(onBeforeRequest, {urls: ['<all_urls>']}, ['blocking'])
    browser.storage.onChanged.addListener(onStorageChange)
    browser.webNavigation.onCommitted.addListener(onNavigationCommitted)
    browser.tabs.onUpdated.addListener(onUpdatedTab)
    browser.tabs.onActivated.addListener(onActivatedTab)
    browser.runtime.onMessage.addListener(onRuntimeMessage)
    browser.runtime.onConnect.addListener(onRuntimeConnect)

    if (runtime.hasNativeProtocolHandler) {
      console.log('[ipfs-companion] registerStringProtocol available. Adding ipfs:// handler')
      browser.protocol.registerStringProtocol('ipfs', createIpfsUrlProtocolHandler(() => ipfs))
    } else {
      console.log('[ipfs-companion] browser.protocol.registerStringProtocol not available, native protocol will not be registered')
    }
  }

  // Register Content Script responsible for loading window.ipfs (ipfsProxy)
  //
  // The key difference between tabs.executeScript and contentScripts API
  // is the latter provides guarantee to execute before anything else.
  // https://github.com/ipfs-shipyard/ipfs-companion/issues/451#issuecomment-382669093
  async function registerIpfsProxyContentScript (previousHandle) {
    previousHandle = previousHandle || ipfsProxyContentScript
    if (previousHandle) {
      previousHandle.unregister()
    }
    if (!state.active || !state.ipfsProxy || !browser.contentScripts) {
      // no-op if global toggle is off, window.ipfs is disabled in Preferences
      // or if runtime has no contentScript API
      // (Chrome loads content script via manifest)
      return
    }
    const newHandle = await browser.contentScripts.register({
      matches: ['<all_urls>'],
      js: [
        {file: '/dist/bundles/ipfsProxyContentScript.bundle.js'}
      ],
      allFrames: true,
      runAt: 'document_start'
    })
    return newHandle
  }

  // HTTP Request Hooks
  // ===================================================================

  function onBeforeSendHeaders (request) {
<<<<<<< HEAD
    return modifyRequest.onBeforeSendHeaders(request)
=======
    // skip websocket handshake (not supported by HTTP2IPFS gateways)
    if (request.type === 'websocket') {
      return
    }
    if (request.url.startsWith(state.apiURLString)) {
      // There is a bug in go-ipfs related to keep-alive connections
      // that results in partial response for ipfs.files.add
      // mangled by error "http: invalid Read on closed Body"
      // More info: https://github.com/ipfs/go-ipfs/issues/5168
      if (request.url.includes('api/v0/add')) {
        for (let header of request.requestHeaders) {
          if (header.name === 'Connection') {
            console.log('[ipfs-companion] Executing "Connection: close" workaround for https://github.com/ipfs/go-ipfs/issues/5168')
            header.value = 'close'
            break
          }
        }
      }
      // For some reason js-ipfs-api sent requests with "Origin: null" under Chrome
      // which produced '403 - Forbidden' error.
      // This workaround removes bogus header from API requests
      for (let i = 0; i < request.requestHeaders.length; i++) {
        let header = request.requestHeaders[i]
        if (header.name === 'Origin' && (header.value == null || header.value === 'null')) {
          request.requestHeaders.splice(i, 1)
          break
        }
      }
    }
    return {
      requestHeaders: request.requestHeaders
    }
>>>>>>> 065e2248
  }

  function onBeforeRequest (request) {
    return modifyRequest.onBeforeRequest(request)
  }

  // RUNTIME MESSAGES (one-off messaging)
  // ===================================================================
  // https://developer.mozilla.org/en-US/Add-ons/WebExtensions/API/runtime/sendMessage

  function onRuntimeMessage (request, sender) {
    // console.log((sender.tab ? 'Message from a content script:' + sender.tab.url : 'Message from the extension'), request)
    if (request.pubGwUrlForIpfsOrIpnsPath) {
      const path = request.pubGwUrlForIpfsOrIpnsPath
      const result = ipfsPathValidator.validIpfsOrIpnsPath(path) ? urlAtPublicGw(path, state.pubGwURLString) : null
      return Promise.resolve({pubGwUrlForIpfsOrIpnsPath: result})
    }
  }

  // PORTS (connection-based messaging)
  // ===================================================================
  // https://developer.mozilla.org/en-US/Add-ons/WebExtensions/API/runtime/connect
  // Make a connection between different contexts inside the add-on,
  // e.g. signalling between browser action popup and background page that works
  // in everywhere, even in private contexts (https://github.com/ipfs/ipfs-companion/issues/243)

  var browserActionPort

  function onRuntimeConnect (port) {
    // console.log('onConnect', port)
    if (port.name === browserActionPortName) {
      browserActionPort = port
      browserActionPort.onMessage.addListener(handleMessageFromBrowserAction)
      browserActionPort.onDisconnect.addListener(() => { browserActionPort = null })
      sendStatusUpdateToBrowserAction()
    }
  }

  const BrowserActionMessageHandlers = {
    notification: (message) => notify(message.title, message.message),
    copyCanonicalAddress: () => copier.copyCanonicalAddress(),
    copyAddressAtPublicGw: () => copier.copyAddressAtPublicGw()
  }

  function handleMessageFromBrowserAction (message) {
    const handler = BrowserActionMessageHandlers[message && message.event]
    if (!handler) return console.warn('Unknown browser action message event', message)
    handler(message)
  }

  async function sendStatusUpdateToBrowserAction () {
    if (!browserActionPort) return
    const info = {
      active: state.active,
      ipfsNodeType: state.ipfsNodeType,
      peerCount: state.peerCount,
      gwURLString: state.gwURLString,
      pubGwURLString: state.pubGwURLString,
      currentTab: await browser.tabs.query({active: true, currentWindow: true}).then(tabs => tabs[0])
    }
    try {
      let v = await ipfs.version()
      if (v) {
        info.gatewayVersion = v.commit ? v.version + '/' + v.commit : v.version
      }
    } catch (error) {
      info.gatewayVersion = null
    }
    if (info.currentTab) {
      info.ipfsPageActionsContext = ipfsPathValidator.isIpfsPageActionsContext(info.currentTab.url)
    }
    // Still here?
    if (browserActionPort) {
      browserActionPort.postMessage({statusUpdate: info})
    }
  }

  // GUI
  // ===================================================================

  function preloadAtPublicGateway (path) {
    if (!state.preloadAtPublicGateway) return
    // asynchronous HTTP HEAD request preloads triggers content without downloading it
    return new Promise((resolve, reject) => {
      const http = new XMLHttpRequest()
      // Make sure preload request is excluded from global redirect
      const preloadUrl = urlAtPublicGw(`${path}#${redirectOptOutHint}`, state.pubGwURLString)
      http.open('HEAD', preloadUrl)
      http.onreadystatechange = function () {
        if (this.readyState === this.DONE) {
          console.info(`[ipfs-companion] preloadAtPublicGateway(${path}):`, this.statusText)
          if (this.status === 200) {
            resolve(this.statusText)
          } else {
            reject(new Error(this.statusText))
          }
        }
      }
      http.send()
    })
  }

  // URL Uploader
  // -------------------------------------------------------------------

  async function addFromURL (info, options) {
    const srcUrl = await findUrlForContext(info)
    let result
    try {
      if (runtime.isFirefox) {
        // workaround due to https://github.com/ipfs/ipfs-companion/issues/227
        const fetchOptions = {
          cache: 'force-cache',
          referrer: info.pageUrl
        }
        // console.log('addFromURL.info', info)
        // console.log('addFromURL.fetchOptions', fetchOptions)
        const response = await fetch(srcUrl, fetchOptions)
        const blob = await response.blob()
        const buffer = await new Promise((resolve, reject) => {
          const reader = new FileReader()
          reader.onloadend = () => resolve(Buffer.from(reader.result))
          reader.onerror = reject
          reader.readAsArrayBuffer(blob)
        })
        const data = {
          path: decodeURIComponent(new URL(response.url).pathname.split('/').pop()),
          content: buffer
        }
        result = await ipfs.files.add(data, options)
      } else {
        result = await ipfs.util.addFromURL(srcUrl, options)
      }
    } catch (error) {
      console.error('Error in upload to IPFS context menu', error)
      if (error.message === 'NetworkError when attempting to fetch resource.') {
        notify('notify_uploadErrorTitle', 'notify_uploadTrackingProtectionErrorMsg')
        console.warn('IPFS upload often fails because remote file can not be downloaded due to Tracking Protection. See details at: https://github.com/ipfs/ipfs-companion/issues/227')
        browser.tabs.create({
          'url': 'https://github.com/ipfs/ipfs-companion/issues/227'
        })
      } else {
        notify('notify_uploadErrorTitle', 'notify_inlineErrorMsg', `${error.message}`)
      }
      return
    }

    return uploadResultHandler({result, openRootInNewTab: true})
  }

  // TODO: feature detect and push to client type specific modules.
  function getIpfsPathAndNativeAddress (hash) {
    const path = `/ipfs/${hash}`
    if (runtime.hasNativeProtocolHandler) {
      return {path, url: `ipfs://${hash}`}
    } else {
      // open at public GW (will be redirected to local elsewhere, if enabled)
      const url = new URL(path, state.pubGwURLString).toString()
      return {path, url: url}
    }
  }

  async function uploadResultHandler ({result, openRootInNewTab = false}) {
    for (let file of result) {
      if (file && file.hash) {
        const {path, url} = getIpfsPathAndNativeAddress(file.hash)
        preloadAtPublicGateway(path)
        console.info('[ipfs-companion] successfully stored', file)
        // open the wrapping directory (or the CID if wrapping was disabled)
        if (openRootInNewTab && (result.length === 1 || file.path === '' || file.path === file.hash)) {
          await browser.tabs.create({
            'url': url
          })
        }
      }
    }
    return result
  }

  // Page-specific Actions
  // -------------------------------------------------------------------

  async function onActivatedTab (activeInfo) {
    await contextMenus.update(activeInfo.tabId)
  }

  async function onNavigationCommitted (details) {
    await contextMenus.update(details.tabId)
    await updatePageActionIndicator(details.tabId, details.url)
  }

  async function updatePageActionIndicator (tabId, url) {
    // Chrome does not permit for both pageAction and browserAction to be enabled at the same time
    // https://github.com/ipfs-shipyard/ipfs-companion/issues/398
    if (runtime.isFirefox && ipfsPathValidator.validIpfsOrIpnsUrl(url)) {
      if (url.startsWith(state.gwURLString) || url.startsWith(state.apiURLString)) {
        await browser.pageAction.setIcon({ tabId: tabId, path: '/icons/ipfs-logo-on.svg' })
        await browser.pageAction.setTitle({ tabId: tabId, title: browser.i18n.getMessage('pageAction_titleIpfsAtCustomGateway') })
      } else {
        await browser.pageAction.setIcon({ tabId: tabId, path: '/icons/ipfs-logo-off.svg' })
        await browser.pageAction.setTitle({ tabId: tabId, title: browser.i18n.getMessage('pageAction_titleIpfsAtPublicGateway') })
      }
      await browser.pageAction.show(tabId)
    }
  }

  async function onUpdatedTab (tabId, changeInfo, tab) {
    if (!state.active) return // skip content script injection when off
    if (changeInfo.status && changeInfo.status === 'complete' && tab.url && tab.url.startsWith('http')) {
      if (state.linkify) {
        console.info(`[ipfs-companion] Running linkfyDOM for ${tab.url}`)
        try {
          await browser.tabs.executeScript(tabId, {
            file: '/dist/bundles/linkifyContentScript.bundle.js',
            matchAboutBlank: false,
            allFrames: true,
            runAt: 'document_idle'
          })
        } catch (error) {
          console.error(`Unable to linkify DOM at '${tab.url}' due to`, error)
        }
      }
      if (state.catchUnhandledProtocols) {
        // console.log(`[ipfs-companion] Normalizing links with unhandled protocols at ${tab.url}`)
        // See: https://github.com/ipfs/ipfs-companion/issues/286
        try {
          // pass the URL of user-preffered public gateway
          await browser.tabs.executeScript(tabId, {
            code: `window.ipfsCompanionPubGwURL = '${state.pubGwURLString}'`,
            matchAboutBlank: false,
            allFrames: true,
            runAt: 'document_start'
          })
          // inject script that normalizes `href` and `src` containing unhandled protocols
          await browser.tabs.executeScript(tabId, {
            file: '/dist/bundles/normalizeLinksContentScript.bundle.js',
            matchAboutBlank: false,
            allFrames: true,
            runAt: 'document_end'
          })
        } catch (error) {
          console.error(`Unable to normalize links at '${tab.url}' due to`, error)
        }
      }
    }
  }

  // API STATUS UPDATES
  // -------------------------------------------------------------------
  // API is polled for peer count every ipfsApiPollMs

  async function setApiStatusUpdateInterval (ipfsApiPollMs) {
    if (apiStatusUpdateInterval) {
      clearInterval(apiStatusUpdateInterval)
    }
    apiStatusUpdateInterval = setInterval(() => runIfNotIdle(apiStatusUpdate), ipfsApiPollMs)
    await apiStatusUpdate()
  }

  async function apiStatusUpdate () {
    // update peer count
    let oldPeerCount = state.peerCount
    state.peerCount = await getSwarmPeerCount()
    updatePeerCountDependentStates(oldPeerCount, state.peerCount)
    // trigger pending updates
    await sendStatusUpdateToBrowserAction()
  }

  function updatePeerCountDependentStates (oldPeerCount, newPeerCount) {
    updateAutomaticModeRedirectState(oldPeerCount, newPeerCount)
    updateBrowserActionBadge()
    contextMenus.update()
  }

  async function getSwarmPeerCount () {
    if (!ipfs) return offlinePeerCount
    try {
      const peerInfos = await ipfs.swarm.peers()
      return peerInfos.length
    } catch (error) {
      console.error(`Error while ipfs.swarm.peers: ${error}`)
      return offlinePeerCount
    }
  }

  async function runIfNotIdle (action) {
    try {
      const state = await browser.idle.queryState(idleInSecs)
      if (state === 'active') {
        return action()
      }
    } catch (error) {
      console.error('Unable to read idle state, executing action without idle check', error)
      return action()
    }
  }

  // browserAction
  // -------------------------------------------------------------------

  async function updateBrowserActionBadge () {
    if (typeof browser.browserAction.setBadgeBackgroundColor === 'undefined') {
      // Firefox for Android does not have this UI, so we just skip it
      return
    }

    let badgeText, badgeColor, badgeIcon
    badgeText = state.peerCount.toString()
    if (state.peerCount > 0) {
      // All is good (online with peers)
      badgeColor = '#418B8E'
      badgeIcon = '/icons/ipfs-logo-on.svg'
    } else if (state.peerCount === 0) {
      // API is online but no peers
      badgeColor = 'red'
      badgeIcon = '/icons/ipfs-logo-on.svg'
    } else {
      // API is offline
      badgeText = ''
      badgeColor = '#8C8C8C'
      badgeIcon = '/icons/ipfs-logo-off.svg'
    }
    try {
      await browser.browserAction.setBadgeBackgroundColor({color: badgeColor})
      await browser.browserAction.setBadgeText({text: badgeText})
      await setBrowserActionIcon(badgeIcon)
    } catch (error) {
      console.error('Unable to update browserAction badge due to error', error)
    }
  }

  async function setBrowserActionIcon (iconPath) {
    let iconDefinition = {path: iconPath}
    try {
      // Try SVG first -- Firefox supports it natively
      await browser.browserAction.setIcon(iconDefinition)
    } catch (error) {
      // Fallback!
      // Chromium does not support SVG [ticket below is 8 years old, I can't even..]
      // https://bugs.chromium.org/p/chromium/issues/detail?id=29683
      // Still, we want icon, so we precompute rasters of popular sizes and use them instead
      await browser.browserAction.setIcon(rasterIconDefinition(iconPath))
    }
  }

  function rasterIconDefinition (svgPath) {
    // icon sizes to cover ranges from:
    // - https://bugs.chromium.org/p/chromium/issues/detail?id=647182
    // - https://developer.chrome.com/extensions/manifest/icons
    return {
      'path': {
        '19': rasterIconPath(svgPath, 19),
        '38': rasterIconPath(svgPath, 38),
        '128': rasterIconPath(svgPath, 128)
      }
    }
  }

  function rasterIconPath (iconPath, size) {
    // point at precomputed PNG file
    let baseName = /\/icons\/(.+)\.svg/.exec(iconPath)[1]
    return `/icons/png/${baseName}_${size}.png`
  }

  /* Easter-Egg: PoC that generates raster on the fly ;-)
  function rasterIconData (iconPath, size) {
    let icon = new Image()
    icon.src = iconPath
    let canvas = document.createElement('canvas')
    let context = canvas.getContext('2d')
    context.clearRect(0, 0, size, size)
    context.drawImage(icon, 0, 0, size, size)
    return context.getImageData(0, 0, size, size)
  }
  */

  // OPTIONS
  // ===================================================================

  function updateAutomaticModeRedirectState (oldPeerCount, newPeerCount) {
    // enable/disable gw redirect based on API going online or offline
    // newPeerCount === -1 currently implies node is offline.
    // TODO: use `node.isOnline()` if available (js-ipfs)
    if (state.automaticMode && state.ipfsNodeType !== 'embedded') {
      if (oldPeerCount === offlinePeerCount && newPeerCount > offlinePeerCount && !state.redirect) {
        browser.storage.local.set({useCustomGateway: true})
          .then(() => notify('notify_apiOnlineTitle', 'notify_apiOnlineAutomaticModeMsg'))
      } else if (newPeerCount === offlinePeerCount && state.redirect) {
        browser.storage.local.set({useCustomGateway: false})
          .then(() => notify('notify_apiOfflineTitle', 'notify_apiOfflineAutomaticModeMsg'))
      }
    }
  }

  async function onStorageChange (changes, area) {
    let shouldRestartIpfsClient = false

    for (let key in changes) {
      const change = changes[key]
      if (change.oldValue === change.newValue) continue

      // debug info
      // console.info(`Storage key "${key}" in namespace "${area}" changed. Old value was "${change.oldValue}", new value is "${change.newValue}".`)
      switch (key) {
        case 'active':
          state[key] = change.newValue
          ipfsProxyContentScript = await registerIpfsProxyContentScript()
          shouldRestartIpfsClient = true
          break
        case 'ipfsNodeType':
        case 'ipfsNodeConfig':
          shouldRestartIpfsClient = true
          state[key] = change.newValue
          break
        case 'ipfsApiUrl':
          state.apiURL = new URL(change.newValue)
          state.apiURLString = state.apiURL.toString()
          shouldRestartIpfsClient = true
          break
        case 'ipfsApiPollMs':
          setApiStatusUpdateInterval(change.newValue)
          break
        case 'customGatewayUrl':
          state.gwURL = new URL(change.newValue)
          state.gwURLString = state.gwURL.toString()
          break
        case 'publicGatewayUrl':
          state.pubGwURL = new URL(change.newValue)
          state.pubGwURLString = state.pubGwURL.toString()
          break
        case 'useCustomGateway':
          state.redirect = change.newValue
          break
        case 'ipfsProxy':
          state[key] = change.newValue
          ipfsProxyContentScript = await registerIpfsProxyContentScript()
          break
        case 'linkify':
        case 'catchUnhandledProtocols':
        case 'displayNotifications':
        case 'automaticMode':
        case 'dnslink':
        case 'preloadAtPublicGateway':
          state[key] = change.newValue
          break
      }
    }

    if (shouldRestartIpfsClient) {
      try {
        await destroyIpfsClient()
      } catch (err) {
        console.error('[ipfs-companion] Failed to destroy IPFS client', err)
        notify('notify_stopIpfsNodeErrorTitle', err.message)
      } finally {
        ipfs = null
      }

      if (!state.active) return

      try {
        ipfs = await initIpfsClient(state)
      } catch (err) {
        console.error('[ipfs-companion] Failed to init IPFS client', err)
        notify(
          'notify_startIpfsNodeErrorTitle',
          err.name === 'ValidationError' ? err.details[0].message : err.message
        )
      }

      apiStatusUpdate()
    }
  }

  // Public API
  // (typically attached to a window variable to interact with this companion instance)
  const api = {
    get ipfs () {
      return ipfs
    },

    get notify () {
      return notify
    },

    get uploadResultHandler () {
      return uploadResultHandler
    },

    destroy () {
      let destroyTasks = []
      clearInterval(apiStatusUpdateInterval)
      apiStatusUpdateInterval = null
      ipfs = null
      state = null
      dnsLink = null
      modifyRequest = null
      ipfsPathValidator = null
      notify = null
      copier = null
      contextMenus = null
      if (ipfsProxyContentScript) {
        ipfsProxyContentScript.unregister()
        ipfsProxyContentScript = null
      }
      destroyTasks.push(ipfsProxy.destroy())
      ipfsProxy = null
      destroyTasks.push(destroyIpfsClient())
      return Promise.all(destroyTasks)
    }
  }

  return api
}<|MERGE_RESOLUTION|>--- conflicted
+++ resolved
@@ -136,42 +136,7 @@
   // ===================================================================
 
   function onBeforeSendHeaders (request) {
-<<<<<<< HEAD
     return modifyRequest.onBeforeSendHeaders(request)
-=======
-    // skip websocket handshake (not supported by HTTP2IPFS gateways)
-    if (request.type === 'websocket') {
-      return
-    }
-    if (request.url.startsWith(state.apiURLString)) {
-      // There is a bug in go-ipfs related to keep-alive connections
-      // that results in partial response for ipfs.files.add
-      // mangled by error "http: invalid Read on closed Body"
-      // More info: https://github.com/ipfs/go-ipfs/issues/5168
-      if (request.url.includes('api/v0/add')) {
-        for (let header of request.requestHeaders) {
-          if (header.name === 'Connection') {
-            console.log('[ipfs-companion] Executing "Connection: close" workaround for https://github.com/ipfs/go-ipfs/issues/5168')
-            header.value = 'close'
-            break
-          }
-        }
-      }
-      // For some reason js-ipfs-api sent requests with "Origin: null" under Chrome
-      // which produced '403 - Forbidden' error.
-      // This workaround removes bogus header from API requests
-      for (let i = 0; i < request.requestHeaders.length; i++) {
-        let header = request.requestHeaders[i]
-        if (header.name === 'Origin' && (header.value == null || header.value === 'null')) {
-          request.requestHeaders.splice(i, 1)
-          break
-        }
-      }
-    }
-    return {
-      requestHeaders: request.requestHeaders
-    }
->>>>>>> 065e2248
   }
 
   function onBeforeRequest (request) {
