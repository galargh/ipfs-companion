'use strict'
/* eslint-env browser, webextensions */

const browser = require('webextension-polyfill')
const { optionDefaults, storeMissingOptions } = require('./options')
const { initState, offlinePeerCount } = require('./state')
const { createIpfsPathValidator, urlAtPublicGw } = require('./ipfs-path')
const createDnsLink = require('./dns-link')
const { createRequestModifier } = require('./ipfs-request')
const { initIpfsClient, destroyIpfsClient } = require('./ipfs-client')
const { createIpfsUrlProtocolHandler } = require('./ipfs-protocol')
const createNotifier = require('./notifier')
const createCopier = require('./copier')
const createRuntimeChecks = require('./runtime-checks')
const { createContextMenus, findUrlForContext } = require('./context-menus')
const createIpfsProxy = require('./ipfs-proxy')

// init happens on addon load in background/background.js
module.exports = async function init () {
  // INIT
  // ===================================================================
  var ipfs // ipfs-api instance
  var state // avoid redundant API reads by utilizing local cache of various states
  var dnsLink
  var ipfsPathValidator
  var modifyRequest
  var notify
  var copier
  var runtime
  var contextMenus
  var apiStatusUpdateInterval
  var ipfsProxy
  const idleInSecs = 5 * 60
  const browserActionPortName = 'browser-action-port'

  try {
    const options = await browser.storage.local.get(optionDefaults)
    runtime = await createRuntimeChecks(browser)
    state = initState(options)
    ipfs = await initIpfsClient(state)
    notify = createNotifier(getState)
    copier = createCopier(getState, notify)
    dnsLink = createDnsLink(getState)
    ipfsPathValidator = createIpfsPathValidator(getState, dnsLink)
    contextMenus = createContextMenus(getState, ipfsPathValidator, {
      onUploadToIpfs: addFromURL,
      onCopyCanonicalAddress: () => copier.copyCanonicalAddress(),
      onCopyAddressAtPublicGw: () => copier.copyAddressAtPublicGw()
    })
    modifyRequest = createRequestModifier(getState, dnsLink, ipfsPathValidator)
    ipfsProxy = createIpfsProxy(() => ipfs, getState)
    registerListeners()
    await setApiStatusUpdateInterval(options.ipfsApiPollMs)
    await storeMissingOptions(
      await browser.storage.local.get(),
      optionDefaults,
      browser.storage.local
    )
  } catch (error) {
    console.error('Unable to initialize addon due to error', error)
    if (notify) notify('notify_addonIssueTitle', 'notify_addonIssueMsg')
    throw error
  }

  function getState () {
    return state
  }

  function registerListeners () {
    browser.webRequest.onBeforeSendHeaders.addListener(onBeforeSendHeaders, {urls: ['<all_urls>']}, ['blocking', 'requestHeaders'])
    browser.webRequest.onBeforeRequest.addListener(onBeforeRequest, {urls: ['<all_urls>']}, ['blocking'])
    browser.storage.onChanged.addListener(onStorageChange)
    browser.webNavigation.onCommitted.addListener(onNavigationCommitted)
    browser.tabs.onUpdated.addListener(onUpdatedTab)
    browser.tabs.onActivated.addListener(onActivatedTab)
    browser.runtime.onMessage.addListener(onRuntimeMessage)
    browser.runtime.onConnect.addListener(onRuntimeConnect)
<<<<<<< HEAD
    // browser.protocol exists only in Brave
    if (browser.protocol && browser.protocol.registerStringProtocol) {
      console.log('[ipfs-companion] registerStringProtocol available. Adding ipfs:// handler')
      browser.protocol.registerStringProtocol('ipfs', createIpfsUrlProtocolHandler(() => ipfs))
    } else {
      console.log('[ipfs-companion] registerStringProtocol not available, native protocol will not be registered', browser.protocol)
=======
   // browser.protocol exists only in Brave
    if (runtime.hasNativeProtocolHandler) {
      console.log(`[ipfs-companion] registerStringProtocol available. Adding ipfs:// handler`)
      browser.protocol.registerStringProtocol('ipfs', createIpfsUrlProtocolHandler(() => ipfs))
    } else {
      console.log('[ipfs-companion] browser.protocol.registerStringProtocol not available, native protocol will not be registered')
>>>>>>> f91107df
    }
  }

  // HTTP Request Hooks
  // ===================================================================

  function onBeforeSendHeaders (request) {
    if (request.url.startsWith(state.apiURLString)) {
      // For some reason js-ipfs-api sent requests with "Origin: null" under Chrome
      // which produced '403 - Forbidden' error.
      // This workaround removes bogus header from API requests
      for (let i = 0; i < request.requestHeaders.length; i++) {
        let header = request.requestHeaders[i]
        if (header.name === 'Origin' && (header.value == null || header.value === 'null')) {
          request.requestHeaders.splice(i, 1)
          break
        }
      }
    }
    return {
      requestHeaders: request.requestHeaders
    }
  }

  function onBeforeRequest (request) {
    return modifyRequest(request)
  }

  // RUNTIME MESSAGES (one-off messaging)
  // ===================================================================
  // https://developer.mozilla.org/en-US/Add-ons/WebExtensions/API/runtime/sendMessage

  function onRuntimeMessage (request, sender) {
    // console.log((sender.tab ? 'Message from a content script:' + sender.tab.url : 'Message from the extension'), request)
    if (request.pubGwUrlForIpfsOrIpnsPath) {
      const path = request.pubGwUrlForIpfsOrIpnsPath
      const result = ipfsPathValidator.validIpfsOrIpnsPath(path) ? urlAtPublicGw(path, state.pubGwURLString) : null
      return Promise.resolve({pubGwUrlForIpfsOrIpnsPath: result})
    }
  }

  // PORTS (connection-based messaging)
  // ===================================================================
  // https://developer.mozilla.org/en-US/Add-ons/WebExtensions/API/runtime/connect
  // Make a connection between different contexts inside the add-on,
  // e.g. signalling between browser action popup and background page that works
  // in everywhere, even in private contexts (https://github.com/ipfs/ipfs-companion/issues/243)

  var browserActionPort

  function onRuntimeConnect (port) {
    // console.log('onConnect', port)
    if (port.name === browserActionPortName) {
      browserActionPort = port
      browserActionPort.onMessage.addListener(handleMessageFromBrowserAction)
      browserActionPort.onDisconnect.addListener(() => { browserActionPort = null })
      sendStatusUpdateToBrowserAction()
    }
  }

  const BrowserActionMessageHandlers = {
    notification: (message) => notify(message.title, message.message),
    copyCanonicalAddress: () => copier.copyCanonicalAddress(),
    copyAddressAtPublicGw: () => copier.copyAddressAtPublicGw()
  }

  function handleMessageFromBrowserAction (message) {
    const handler = BrowserActionMessageHandlers[message && message.event]
    if (!handler) return console.warn('Unknown browser action message event', message)
    handler(message)
  }

  async function sendStatusUpdateToBrowserAction () {
    if (!browserActionPort) return
    const info = {
      ipfsNodeType: state.ipfsNodeType,
      peerCount: state.peerCount,
      // Convert big.js numbers into strings before sending.
      // Chrome uses JSON.stringify to send objects over port.postMessage whereas
      // Firefox uses structured clone. It means that on the other side FF gets
      // a weird object (not a big.js number object) unless we stringify first.
      repoStats: JSON.parse(JSON.stringify(state.repoStats)),
      gwURLString: state.gwURLString,
      pubGwURLString: state.pubGwURLString,
      currentTab: await browser.tabs.query({active: true, currentWindow: true}).then(tabs => tabs[0])
    }
    try {
      let v = await ipfs.version()
      if (v) {
        info.gatewayVersion = v.commit ? v.version + '/' + v.commit : v.version
      }
    } catch (error) {
      info.gatewayVersion = null
    }
    if (info.currentTab) {
      info.ipfsPageActionsContext = ipfsPathValidator.isIpfsPageActionsContext(info.currentTab.url)
    }
    // Still here?
    if (browserActionPort) {
      browserActionPort.postMessage({statusUpdate: info})
    }
  }

  // GUI
  // ===================================================================

  function preloadAtPublicGateway (path) {
    // asynchronous HTTP HEAD request preloads triggers content without downloading it
    return new Promise((resolve, reject) => {
      const http = new XMLHttpRequest()
      http.open('HEAD', urlAtPublicGw(path, state.pubGwURLString))
      http.onreadystatechange = function () {
        if (this.readyState === this.DONE) {
          console.info(`[ipfs-companion] preloadAtPublicGateway(${path}):`, this.statusText)
          if (this.status === 200) {
            resolve(this.statusText)
          } else {
            reject(new Error(this.statusText))
          }
        }
      }
      http.send()
    })
  }

  // URL Uploader
  // -------------------------------------------------------------------

  async function addFromURL (info) {
    const srcUrl = await findUrlForContext(info)
    let result
    try {
      if (runtime.isFirefox) {
        // workaround due to https://github.com/ipfs/ipfs-companion/issues/227
        const fetchOptions = {
          cache: 'force-cache',
          referrer: info.pageUrl
        }
        // console.log('addFromURL.info', info)
        // console.log('addFromURL.fetchOptions', fetchOptions)
        const response = await fetch(srcUrl, fetchOptions)
        const blob = await response.blob()

        const buffer = await new Promise((resolve, reject) => {
          const reader = new FileReader()
          reader.onloadend = () => resolve(Buffer.from(reader.result))
          reader.onerror = reject
          reader.readAsArrayBuffer(blob)
        })

        result = await ipfs.files.add(buffer)
      } else {
        result = await ipfs.util.addFromURL(srcUrl)
      }
    } catch (error) {
      console.error('Error in upload to IPFS context menu', error)
      if (error.message === 'NetworkError when attempting to fetch resource.') {
        notify('notify_uploadErrorTitle', 'notify_uploadTrackingProtectionErrorMsg')
        console.warn('IPFS upload often fails because remote file can not be downloaded due to Tracking Protection. See details at: https://github.com/ipfs/ipfs-companion/issues/227')
        browser.tabs.create({
          'url': 'https://github.com/ipfs/ipfs-companion/issues/227'
        })
      } else {
        notify('notify_uploadErrorTitle', 'notify_inlineErrorMsg', `${error.message}`)
      }
      return
    }

    return uploadResultHandler(result)
  }

  // TODO: feature detect and push to client type specific modules.
  function getIpfsPathAndNativeAddress (hash) {
    const path = `/ipfs/${hash}`
    if (runtime.hasNativeProtocolHandler) {
      return {path, url: `ipfs://${hash}`}
    } else {
      // open at public GW (will be redirected to local elsewhere, if enabled)
      const url = new URL(path, state.pubGwURLString).toString()
      return {path, url: url}
    }
  }

  function uploadResultHandler (result) {
    result.forEach(function (file) {
      if (file && file.hash) {
        const {path, url} = getIpfsPathAndNativeAddress(file.hash)
        browser.tabs.create({
          'url': url
        })
        console.info('[ipfs-companion] successfully stored', path)
        if (state.preloadAtPublicGateway) {
          preloadAtPublicGateway(path)
        }
      }
    })
  }

  // Page-specific Actions
  // -------------------------------------------------------------------

  async function onActivatedTab (activeInfo) {
    await contextMenus.update(activeInfo.tabId)
  }

  async function onNavigationCommitted (details) {
    await contextMenus.update(details.tabId)
  }

  async function onUpdatedTab (tabId, changeInfo, tab) {
    if (changeInfo.status && changeInfo.status === 'complete' && tab.url && tab.url.startsWith('http')) {
      if (state.linkify) {
        console.info(`[ipfs-companion] Running linkfyDOM for ${tab.url}`)
        try {
          const browserApiPresent = (await browser.tabs.executeScript(tabId, { runAt: 'document_start', code: "typeof browser !== 'undefined'" }))[0]
          if (!browserApiPresent) {
            await browser.tabs.executeScript(tabId, {
              file: '/dist/contentScripts/browser-polyfill.min.js',
              matchAboutBlank: false,
              allFrames: true,
              runAt: 'document_start'
            })
          }
          await browser.tabs.executeScript(tabId, {
            file: '/dist/contentScripts/linkifyDOM.js',
            matchAboutBlank: false,
            allFrames: true,
            runAt: 'document_idle'
          })
        } catch (error) {
          console.error(`Unable to linkify DOM at '${tab.url}' due to`, error)
        }
      }
      if (state.catchUnhandledProtocols) {
        // console.log(`[ipfs-companion] Normalizing links with unhandled protocols at ${tab.url}`)
        // See: https://github.com/ipfs/ipfs-companion/issues/286
        try {
          // pass the URL of user-preffered public gateway
          await browser.tabs.executeScript(tabId, {
            code: `window.ipfsCompanionPubGwURL = '${state.pubGwURLString}'`,
            matchAboutBlank: false,
            allFrames: true,
            runAt: 'document_start'
          })
          // inject script that normalizes `href` and `src` containing unhandled protocols
          await browser.tabs.executeScript(tabId, {
            file: '/dist/contentScripts/normalizeLinksWithUnhandledProtocols.js',
            matchAboutBlank: false,
            allFrames: true,
            runAt: 'document_end'
          })
        } catch (error) {
          console.error(`Unable to normalize links at '${tab.url}' due to`, error)
        }
      }
    }
  }

  // API STATUS UPDATES
  // -------------------------------------------------------------------
  // API is polled for peer count every ipfsApiPollMs

  async function setApiStatusUpdateInterval (ipfsApiPollMs) {
    if (apiStatusUpdateInterval) {
      clearInterval(apiStatusUpdateInterval)
    }
    apiStatusUpdateInterval = setInterval(() => runIfNotIdle(apiStatusUpdate), ipfsApiPollMs)
    await apiStatusUpdate()
  }

  async function apiStatusUpdate () {
    // update peer count
    let oldPeerCount = state.peerCount
    state.peerCount = await getSwarmPeerCount()
    updatePeerCountDependentStates(oldPeerCount, state.peerCount)
    // update repo stats
    state.repoStats = await getRepoStats()
    // trigger pending updates
    await sendStatusUpdateToBrowserAction()
  }

  function updatePeerCountDependentStates (oldPeerCount, newPeerCount) {
    updateAutomaticModeRedirectState(oldPeerCount, newPeerCount)
    updateBrowserActionBadge()
    contextMenus.update()
  }

  async function getSwarmPeerCount () {
    try {
      const peerInfos = await ipfs.swarm.peers()
      return peerInfos.length
    } catch (error) {
      console.error(`Error while ipfs.swarm.peers: ${error}`)
      return offlinePeerCount
    }
  }

  async function getRepoStats () {
    if (!ipfs.stats || !ipfs.stats.repo) return {}
    try {
      const repoStats = await ipfs.stats.repo()
      return repoStats
    } catch (error) {
      console.error(`Error while ipfs.stats.repo: ${error}`)
      return {}
    }
  }

  async function runIfNotIdle (action) {
    try {
      const state = await browser.idle.queryState(idleInSecs)
      if (state === 'active') {
        return action()
      }
    } catch (error) {
      console.error('Unable to read idle state, executing action without idle check', error)
      return action()
    }
  }

  // browserAction
  // -------------------------------------------------------------------

  async function updateBrowserActionBadge () {
    if (typeof browser.browserAction.setBadgeBackgroundColor === 'undefined') {
      // Firefox for Android does not have this UI, so we just skip it
      return
    }

    let badgeText, badgeColor, badgeIcon
    badgeText = state.peerCount.toString()
    if (state.peerCount > 0) {
      // All is good (online with peers)
      badgeColor = '#418B8E'
      badgeIcon = '/icons/ipfs-logo-on.svg'
    } else if (state.peerCount === 0) {
      // API is online but no peers
      badgeColor = 'red'
      badgeIcon = '/icons/ipfs-logo-on.svg'
    } else {
      // API is offline
      badgeText = ''
      badgeColor = '#8C8C8C'
      badgeIcon = '/icons/ipfs-logo-off.svg'
    }
    try {
      await browser.browserAction.setBadgeBackgroundColor({color: badgeColor})
      await browser.browserAction.setBadgeText({text: badgeText})
      await setBrowserActionIcon(badgeIcon)
    } catch (error) {
      console.error('Unable to update browserAction badge due to error', error)
    }
  }

  async function setBrowserActionIcon (iconPath) {
    let iconDefinition = {path: iconPath}
    try {
      // Try SVG first -- Firefox supports it natively
      await browser.browserAction.setIcon(iconDefinition)
    } catch (error) {
      // Fallback!
      // Chromium does not support SVG [ticket below is 8 years old, I can't even..]
      // https://bugs.chromium.org/p/chromium/issues/detail?id=29683
      // Still, we want icon, so we precompute rasters of popular sizes and use them instead
      await browser.browserAction.setIcon(rasterIconDefinition(iconPath))
    }
  }

  function rasterIconDefinition (svgPath) {
    // icon sizes to cover ranges from:
    // - https://bugs.chromium.org/p/chromium/issues/detail?id=647182
    // - https://developer.chrome.com/extensions/manifest/icons
    return {
      'path': {
        '19': rasterIconPath(svgPath, 19),
        '38': rasterIconPath(svgPath, 38),
        '128': rasterIconPath(svgPath, 128)
      }
    }
  }

  function rasterIconPath (iconPath, size) {
    // point at precomputed PNG file
    let baseName = /\/icons\/(.+)\.svg/.exec(iconPath)[1]
    return `/icons/png/${baseName}_${size}.png`
  }

  /* Easter-Egg: PoC that generates raster on the fly ;-)
  function rasterIconData (iconPath, size) {
    let icon = new Image()
    icon.src = iconPath
    let canvas = document.createElement('canvas')
    let context = canvas.getContext('2d')
    context.clearRect(0, 0, size, size)
    context.drawImage(icon, 0, 0, size, size)
    return context.getImageData(0, 0, size, size)
  }
  */

  // OPTIONS
  // ===================================================================

  function updateAutomaticModeRedirectState (oldPeerCount, newPeerCount) {
    // enable/disable gw redirect based on API going online or offline
    // newPeerCount === -1 currently implies node is offline.
    // TODO: use `node.isOnline()` if available (js-ipfs)
    if (state.automaticMode && state.ipfsNodeType !== 'embedded') {
      if (oldPeerCount === offlinePeerCount && newPeerCount > offlinePeerCount && !state.redirect) {
        browser.storage.local.set({useCustomGateway: true})
          .then(() => notify('notify_apiOnlineTitle', 'notify_apiOnlineAutomaticModeMsg'))
      } else if (newPeerCount === offlinePeerCount && state.redirect) {
        browser.storage.local.set({useCustomGateway: false})
          .then(() => notify('notify_apiOfflineTitle', 'notify_apiOfflineAutomaticModeMsg'))
      }
    }
  }

  async function onStorageChange (changes, area) {
    for (let key in changes) {
      let change = changes[key]
      if (change.oldValue !== change.newValue) {
        // debug info
        // console.info(`Storage key "${key}" in namespace "${area}" changed. Old value was "${change.oldValue}", new value is "${change.newValue}".`)
        if (key === 'ipfsNodeType') {
          state.ipfsNodeType = change.newValue
          ipfs = await initIpfsClient(state)
          apiStatusUpdate()
        } else if (key === 'ipfsApiUrl') {
          state.apiURL = new URL(change.newValue)
          state.apiURLString = state.apiURL.toString()
          ipfs = await initIpfsClient(state)
          apiStatusUpdate()
        } else if (key === 'ipfsApiPollMs') {
          setApiStatusUpdateInterval(change.newValue)
        } else if (key === 'customGatewayUrl') {
          state.gwURL = new URL(change.newValue)
          state.gwURLString = state.gwURL.toString()
        } else if (key === 'publicGatewayUrl') {
          state.pubGwURL = new URL(change.newValue)
          state.pubGwURLString = state.pubGwURL.toString()
        } else if (key === 'useCustomGateway') {
          state.redirect = change.newValue
        } else if (key === 'linkify') {
          state.linkify = change.newValue
        } else if (key === 'catchUnhandledProtocols') {
          state.catchUnhandledProtocols = change.newValue
        } else if (key === 'displayNotifications') {
          state.displayNotifications = change.newValue
        } else if (key === 'automaticMode') {
          state.automaticMode = change.newValue
        } else if (key === 'dnslink') {
          state.dnslink = change.newValue
        } else if (key === 'preloadAtPublicGateway') {
          state.preloadAtPublicGateway = change.newValue
        } else if (key === 'ipfsProxy') {
          state.ipfsProxy = change.newValue
        }
      }
    }
  }

  // Public API
  // (typically attached to a window variable to interact with this companion instance)
  const api = {
    get ipfs () {
      return ipfs
    },

    async ipfsAddAndShow (buffer) {
      let result
      try {
        result = await api.ipfs.files.add(buffer)
      } catch (err) {
        console.error('Failed to IPFS add', err)
        notify('notify_uploadErrorTitle', 'notify_inlineErrorMsg', `${err.message}`)
        throw err
      }
      uploadResultHandler(result)
      return result
    },

    async destroy () {
      clearInterval(apiStatusUpdateInterval)
      apiStatusUpdateInterval = null
      ipfs = null
      state = null
      dnsLink = null
      modifyRequest = null
      ipfsPathValidator = null
      notify = null
      copier = null
      contextMenus = null
      ipfsProxy.destroy()
      ipfsProxy = null
      await destroyIpfsClient()
    }
  }

  return api
}

// OTHER
// ===================================================================

// It's always worse than it seems<|MERGE_RESOLUTION|>--- conflicted
+++ resolved
@@ -75,21 +75,12 @@
     browser.tabs.onActivated.addListener(onActivatedTab)
     browser.runtime.onMessage.addListener(onRuntimeMessage)
     browser.runtime.onConnect.addListener(onRuntimeConnect)
-<<<<<<< HEAD
-    // browser.protocol exists only in Brave
-    if (browser.protocol && browser.protocol.registerStringProtocol) {
+
+    if (runtime.hasNativeProtocolHandler) {
       console.log('[ipfs-companion] registerStringProtocol available. Adding ipfs:// handler')
       browser.protocol.registerStringProtocol('ipfs', createIpfsUrlProtocolHandler(() => ipfs))
     } else {
-      console.log('[ipfs-companion] registerStringProtocol not available, native protocol will not be registered', browser.protocol)
-=======
-   // browser.protocol exists only in Brave
-    if (runtime.hasNativeProtocolHandler) {
-      console.log(`[ipfs-companion] registerStringProtocol available. Adding ipfs:// handler`)
-      browser.protocol.registerStringProtocol('ipfs', createIpfsUrlProtocolHandler(() => ipfs))
-    } else {
       console.log('[ipfs-companion] browser.protocol.registerStringProtocol not available, native protocol will not be registered')
->>>>>>> f91107df
     }
   }
 
