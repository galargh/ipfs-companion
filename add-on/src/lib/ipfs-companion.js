--- conflicted
+++ resolved
@@ -145,11 +145,11 @@
   }
 
   async function sendStatusUpdateToBrowserAction () {
-<<<<<<< HEAD
     if (!browserActionPort) return
     const info = {
       ipfsNodeType: state.ipfsNodeType,
       peerCount: state.peerCount,
+      repoStats: state.repoStats,
       gwURLString: state.gwURLString,
       pubGwURLString: state.pubGwURLString,
       currentTab: await browser.tabs.query({active: true, currentWindow: true}).then(tabs => tabs[0])
@@ -158,27 +158,6 @@
       let v = await ipfs.version()
       if (v) {
         info.gatewayVersion = v.commit ? v.version + '/' + v.commit : v.version
-=======
-    if (browserActionPort) {
-      const info = {
-        ipfsNodeType: state.ipfsNodeType,
-        peerCount: state.peerCount,
-        repoStats: state.repoStats,
-        gwURLString: state.gwURLString,
-        pubGwURLString: state.pubGwURLString,
-        currentTab: await browser.tabs.query({active: true, currentWindow: true}).then(tabs => tabs[0])
-      }
-      try {
-        let v = await ipfs.version()
-        if (v) {
-          info.gatewayVersion = v.commit ? v.version + '/' + v.commit : v.version
-        }
-      } catch (error) {
-        info.gatewayVersion = null
-      }
-      if (info.currentTab) {
-        info.ipfsPageActionsContext = ipfsPathValidator.isIpfsPageActionsContext(info.currentTab.url)
->>>>>>> 16b7f31c
       }
     } catch (error) {
       info.gatewayVersion = null
