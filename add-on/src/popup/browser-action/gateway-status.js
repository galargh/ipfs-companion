--- conflicted
+++ resolved
@@ -15,18 +15,11 @@
   redirectEnabled
 }) {
   const api = ipfsNodeType === 'embedded' ? 'js-ipfs' : ipfsApiUrl
-  const gateway = (ipfsNodeType === 'embedded' || !redirectEnabled) ? publicGatewayUrl : gatewayAddress
   return html`
     <ul class="list mv3 ph3">
-<<<<<<< HEAD
       <li class="flex mb2">
         <span class="w-40 f7 ttu">${browser.i18n.getMessage('panel_statusGatewayAddress')}</span>
-        <code class="w-60 f7 tr">${gateway}</code>
-=======
-      <li class="flex mb1">
-        <span class="w-50 f6 ttu">${browser.i18n.getMessage('panel_statusGatewayAddress')}</span>
-        <span class="w-50 f6 truncate tr">${gatewayAddress == null ? 'unknown' : gatewayAddress}</span>
->>>>>>> 19e1e6df
+        <code class="w-60 f7 tr">${gatewayAddress == null ? 'unknown' : gatewayAddress}</code>
       </li>
       <li class="flex mb2">
         <span class="w-40 f7 ttu">${browser.i18n.getMessage('panel_statusApiAddress')}</span>
@@ -36,13 +29,10 @@
         <span class="w-40 f7 ttu">${browser.i18n.getMessage('panel_statusGatewayVersion')}</span>
         <code class="w-60 f7 tr">${gatewayVersion == null ? 'offline' : gatewayVersion}</code>
       </li>
-<<<<<<< HEAD
       <li class="flex mb2" title="${browser.i18n.getMessage('panel_statusSwarmPeersTitle')}">
         <span class="w-40 f7 ttu">${browser.i18n.getMessage('panel_statusSwarmPeers')}</span>
         <code class="w-60 f7 tr fw9">${swarmPeers == null ? 'offline' : swarmPeers}</code>
       </li>
-=======
->>>>>>> 19e1e6df
     </ul>
   `
 }