--- conflicted
+++ resolved
@@ -172,25 +172,14 @@
     await updatePageActionsState(status)
     const options = await browser.storage.local.get()
     if (status) {
-      state.publicGatewayUrl = options.publicGatewayUrl
-      state.ipfsApiUrl = options.ipfsApiUrl
-      state.redirectEnabled = options.useCustomGateway
-<<<<<<< HEAD
-      state.gatewayAddress = options.customGatewayUrl
-      state.ipfsNodeType = status.ipfsNodeType
-=======
-      if (options.useCustomGateway) {
+      if (options.useCustomGateway && (options.ipfsNodeType !== 'embedded')) {
         state.gatewayAddress = options.customGatewayUrl
       } else {
         state.gatewayAddress = options.publicGatewayUrl
       }
-    } catch (error) {
-      console.error(`Unable update redirect state due to ${error}`)
-      state.gatewayAddress = '???'
-    }
-
-    if (status) {
->>>>>>> 19e1e6df
+      state.ipfsNodeType = status.ipfsNodeType
+      state.ipfsApiUrl = options.ipfsApiUrl
+      state.redirectEnabled = options.useCustomGateway
       state.swarmPeers = status.peerCount < 0 ? null : status.peerCount
       state.isIpfsOnline = status.peerCount > 0
       state.gatewayVersion = status.gatewayVersion ? status.gatewayVersion : null
