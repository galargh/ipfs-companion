{
  "name": "ipfs-firefox-addon",
  "homepage": "https://addons.mozilla.org/en-US/firefox/addon/ipfs-gateway-redirect/",
  "license": "CC0-1.0",
  "repository": {
    "type": "git",
    "url": "https://github.com/ipfs/ipfs-companion.git"
  },
  "scripts": {
    "start": "run-s clean build test firefox",
    "clean": "shx rm -f add-on/src/lib/npm/*.js build/*.zip",
    "build": "run-s clean build:*",
    "build:copy-is-ipfs-lib": "shx cp node_modules/is-ipfs/dist/index.min.js add-on/src/lib/npm/is-ipfs.min.js",
    "build:copy-ipfs-api-lib": "shx cp node_modules/ipfs-api/dist/index.min.js add-on/src/lib/npm/ipfs-api.min.js",
    "build:copy-lru-map-lib": "shx cp node_modules/lru_map/lru.js add-on/src/lib/npm/lru.js",
    "build:copy-wx-polyfill-lib": "shx cp node_modules/webextension-polyfill/dist/browser-polyfill.min.js add-on/src/lib/npm/browser-polyfill.min.js",
    "build:bundle-extension": "web-ext build -s add-on/ -a build/",
    "test": "run-s test:*",
    "test:unit": "cross-env NODE_ENV=test karma start",
    "test:functional": "mocha test/functional",
    "lint": "run-s lint:*",
    "lint:standard": "standard --fix -v \"add-on/src/**/*.js\" \"test/**/*.js\"",
    "lint:web-ext": "web-ext lint -s add-on/",
    "postcheckout": "npm update && run-s clean build:copy*",
    "postmerge": "run-s postcheckout",
    "precommit": "run-s -s clean lint build",
    "prepush": "run-s -s precommit test",
    "firefox": "web-ext run -s add-on/ --browser-console"
  },
  "private": true,
  "preferGlobal": false,
  "standard": {
    "ignore": [
      "add-on/src/lib/npm/**"
    ]
  },
  "devDependencies": {
    "babel-preset-es2017": "6.24.1",
    "chai": "4.1.2",
    "cross-env": "5.0.5",
    "fakefile": "0.0.9",
    "fs-promise": "2.0.3",
    "fx-runner": "1.0.7",
    "geckodriver": "1.8.1",
    "husky": "0.14.3",
    "karma": "1.7.1",
    "karma-babel-preprocessor": "6.0.1",
    "karma-chai": "0.1.0",
    "karma-coverage": "1.1.1",
    "karma-coveralls": "1.1.2",
    "karma-firefox-launcher": "1.0.1",
    "karma-mocha": "1.3.0",
    "karma-mocha-reporter": "2.2.4",
    "karma-sinon": "1.0.5",
    "mocha": "3.5.0",
    "npm-run-all": "4.1.1",
    "selenium-webdriver": "3.5.0",
    "shx": "0.2.2",
    "sinon": "3.2.1",
    "standard": "10.0.3",
    "sinon-chrome": "2.2.1",
    "web-ext": "2.0.0"
  },
  "dependencies": {
<<<<<<< HEAD
    "ipfs-api": "14.2.1",
=======
    "ipfs-api": "14.3.4",
>>>>>>> e3d96699
    "is-ipfs": "0.3.0",
    "lru_map": "0.3.3",
    "webextension-polyfill": "0.1.1"
  }
}<|MERGE_RESOLUTION|>--- conflicted
+++ resolved
@@ -62,11 +62,7 @@
     "web-ext": "2.0.0"
   },
   "dependencies": {
-<<<<<<< HEAD
-    "ipfs-api": "14.2.1",
-=======
     "ipfs-api": "14.3.4",
->>>>>>> e3d96699
     "is-ipfs": "0.3.0",
     "lru_map": "0.3.3",
     "webextension-polyfill": "0.1.1"
