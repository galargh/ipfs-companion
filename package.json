{
<<<<<<< HEAD
=======
  "name": "ipfs-firefox-addon",
  "title": "IPFS Gateway Redirect",
  "id": "ipfs-firefox-addon@lidel.org",
  "description": "Access IPFS resources via custom HTTP2IPFS gateway",
  "author": "Marcin Rataj",
  "version": "1.5.10",
>>>>>>> a94d356c
  "license": "CC0-1.0",
  "homepage": "https://github.com/lidel/ipfs-firefox-addon",
  "repository": {
    "type": "git",
    "url": "https://github.com/lidel/ipfs-firefox-addon.git"
  },
  "scripts": {
    "start": "run-s clean build test firefox",
    "clean": "rm -f ext/src/lib/npm/*.js && rm -f build/*.zip",
    "build": "run-s clean build:*",
    "build:copy-is-ipfs-lib": "cp node_modules/is-ipfs/dist/index.min.js ext/src/lib/npm/is-ipfs.min.js",
    "build:copy-ipfs-api-lib": "cp node_modules/ipfs-api/dist/index.min.js ext/src/lib/npm/ipfs-api.min.js",
    "build:bundle-extension": "web-ext build -s ext -a build",
    "test": "run-s test:*",
    "test:unit": "cross-env NODE_ENV=test karma start",
    "test:functional": "mocha test/functional",
    "lint": "run-s lint:*",
    "lint:standard": "snazzy --fix -v \"ext/src/**/*.js\" \"test/**/*.js\"",
    "lint:web-ext": "web-ext lint -s ext",
    "firefox": "web-ext run -s ext"
  },
  "pre-push": [
    "build",
    "test",
    "lint"
  ],
  "standard": {
    "globals": [
      "chrome",
      "sinon"
    ],
    "ignore": [
      "ext/lib/npm/**"
    ]
  },
  "devDependencies": {
    "cross-env": "3.1.3",
    "fakefile": "0.0.8",
    "fs-promise": "0.5.0",
    "fx-runner": "1.0.5",
    "geckodriver": "1.1.2",
    "karma": "1.3.0",
    "karma-coverage": "1.1.1",
    "karma-coveralls": "1.1.2",
    "karma-firefox-launcher": "1.0.0",
    "karma-mocha": "1.1.1",
    "karma-mocha-reporter": "2.2.0",
    "mocha": "3.0.2",
    "npm-run-all": "3.1.1",
    "pre-commit": "1.1.3",
    "pre-push": "0.1.1",
    "selenium-webdriver": "3.0.0-beta-2",
    "sinon": "1.17.5",
    "sinon-chrome": "1.2.0",
    "snazzy": "5.0.0",
    "standard": "8.5.0",
    "web-ext": "1.6.0"
  },
  "dependencies": {
    "ipfs-api": "9.0.0",
    "is-ipfs": "0.2.0"
  }
}<|MERGE_RESOLUTION|>--- conflicted
+++ resolved
@@ -1,13 +1,4 @@
 {
-<<<<<<< HEAD
-=======
-  "name": "ipfs-firefox-addon",
-  "title": "IPFS Gateway Redirect",
-  "id": "ipfs-firefox-addon@lidel.org",
-  "description": "Access IPFS resources via custom HTTP2IPFS gateway",
-  "author": "Marcin Rataj",
-  "version": "1.5.10",
->>>>>>> a94d356c
   "license": "CC0-1.0",
   "homepage": "https://github.com/lidel/ipfs-firefox-addon",
   "repository": {
