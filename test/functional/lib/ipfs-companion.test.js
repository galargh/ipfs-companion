const { describe, it, before, beforeEach, after } = require('mocha')
const { expect } = require('chai')
const browser = require('sinon-chrome')
const { URL } = require('url')
const { optionDefaults } = require('../../../add-on/src/lib/options')

describe('init', () => {
  let ipfsCompanion

  before(() => {
    global.window = {}
    global.browser = browser
    global.URL = URL
    ipfsCompanion = require('../../../add-on/src/lib/ipfs-companion')
  })

  beforeEach(() => {
    browser.flush()
  })

  it('should query local storage for options with hardcoded defaults for fallback', async () => {
    browser.storage.local.get.returns(Promise.resolve(optionDefaults))
    browser.storage.local.set.returns(Promise.resolve())
<<<<<<< HEAD
    browser.notifications.create.returns(Promise.resolve())
    await ipfsCompanion()
    browser.storage.local.get.calledWith(optionDefaults)
    await ipfsCompanion.destroy()
=======
    const ipfsCompanion = await init()
    browser.storage.local.get.calledWith(optionDefaults)
    ipfsCompanion.destroy()
>>>>>>> 09b1f9f3
  })

  after(() => {
    delete global.window
    delete global.browser
    delete global.URL
    browser.flush()
  })
})

describe.skip('onStorageChange()', function () {
  let ipfsCompanion

  before(() => {
    global.window = {}
    global.browser = browser
    global.URL = URL
    ipfsCompanion = require('../../../add-on/src/lib/ipfs-companion')
  })

  beforeEach(() => {
    browser.flush()
  })

  it('should update ipfs API instance on IPFS API URL change', async () => {
    browser.storage.local.get.returns(Promise.resolve(optionDefaults))
    browser.storage.local.set.returns(Promise.resolve())
    browser.browserAction.setBadgeBackgroundColor.returns(Promise.resolve())
    browser.browserAction.setBadgeText.returns(Promise.resolve())
    browser.browserAction.setIcon.returns(Promise.resolve())
    browser.tabs.query.returns(Promise.resolve([{ id: 'TEST' }]))
    browser.contextMenus.update.returns(Promise.resolve())
    browser.idle.queryState.returns(Promise.resolve('active'))
    browser.notifications.create.returns(Promise.resolve())

<<<<<<< HEAD
    await ipfsCompanion()
=======
    const ipfsCompanion = await init()
>>>>>>> 09b1f9f3

    const oldIpfsApiUrl = 'http://127.0.0.1:5001'
    const newIpfsApiUrl = 'http://1.2.3.4:8080'
    const changes = {ipfsApiUrl: {oldValue: oldIpfsApiUrl, newValue: newIpfsApiUrl}}
    const area = 'local'
    const ipfs = global.window.ipfs
    browser.storage.onChanged.dispatch(changes, area)
    expect(ipfs).to.not.equal(window.ipfs)
    ipfsCompanion.destroy()
  })

  after(() => {
    delete global.window
    delete global.browser
    delete global.URL
    browser.flush()
  })
})<|MERGE_RESOLUTION|>--- conflicted
+++ resolved
@@ -5,13 +5,13 @@
 const { optionDefaults } = require('../../../add-on/src/lib/options')
 
 describe('init', () => {
-  let ipfsCompanion
+  let init
 
   before(() => {
     global.window = {}
     global.browser = browser
     global.URL = URL
-    ipfsCompanion = require('../../../add-on/src/lib/ipfs-companion')
+    init = require('../../../add-on/src/lib/ipfs-companion')
   })
 
   beforeEach(() => {
@@ -21,16 +21,9 @@
   it('should query local storage for options with hardcoded defaults for fallback', async () => {
     browser.storage.local.get.returns(Promise.resolve(optionDefaults))
     browser.storage.local.set.returns(Promise.resolve())
-<<<<<<< HEAD
-    browser.notifications.create.returns(Promise.resolve())
-    await ipfsCompanion()
-    browser.storage.local.get.calledWith(optionDefaults)
-    await ipfsCompanion.destroy()
-=======
     const ipfsCompanion = await init()
     browser.storage.local.get.calledWith(optionDefaults)
     ipfsCompanion.destroy()
->>>>>>> 09b1f9f3
   })
 
   after(() => {
@@ -42,13 +35,13 @@
 })
 
 describe.skip('onStorageChange()', function () {
-  let ipfsCompanion
+  let init
 
   before(() => {
     global.window = {}
     global.browser = browser
     global.URL = URL
-    ipfsCompanion = require('../../../add-on/src/lib/ipfs-companion')
+    init = require('../../../add-on/src/lib/ipfs-companion')
   })
 
   beforeEach(() => {
@@ -64,13 +57,8 @@
     browser.tabs.query.returns(Promise.resolve([{ id: 'TEST' }]))
     browser.contextMenus.update.returns(Promise.resolve())
     browser.idle.queryState.returns(Promise.resolve('active'))
-    browser.notifications.create.returns(Promise.resolve())
 
-<<<<<<< HEAD
-    await ipfsCompanion()
-=======
     const ipfsCompanion = await init()
->>>>>>> 09b1f9f3
 
     const oldIpfsApiUrl = 'http://127.0.0.1:5001'
     const newIpfsApiUrl = 'http://1.2.3.4:8080'
